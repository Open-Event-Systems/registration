--- conflicted
+++ resolved
@@ -60,13 +60,12 @@
     before_date = _parse_date(before_date_str) if before_date_str else None
     account_id = request.args.get("account_id")
     email = request.args.get("email")
-<<<<<<< HEAD
 
     if before_date and before_id:
         before = (before_date, before_id)
     else:
         before = None
-    return await registration_repo.search(
+    res = await registration_repo.search(
         event_id=event_id,
         query=q.lower().strip(),
         all=all,
@@ -74,10 +73,6 @@
         account_id=account_id,
         email=email,
         before=before,
-=======
-    res = await registration_repo.search(
-        event_id=event_id, account_id=account_id, email=email
->>>>>>> ecac2f79
     )
     return [RegistrationResponse(r) for r in res]
 
